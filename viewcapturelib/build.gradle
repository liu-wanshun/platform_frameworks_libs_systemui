--- conflicted
+++ resolved
@@ -25,46 +25,21 @@
 
 dependencies {
     implementation "androidx.core:core:1.9.0"
-<<<<<<< HEAD
-    implementation 'com.google.protobuf.nano:protobuf-javanano:3.1.0'
-=======
-    implementation "com.google.protobuf:protobuf-lite:${protobuf_version}"
-    androidTestImplementation project(':SharedTestLib')
-    androidTestImplementation 'androidx.test.ext:junit:1.1.3'
-    androidTestImplementation "androidx.test:rules:1.4.0"
->>>>>>> 313ca2b3
+    implementation "com.google.protobuf:protobuf-javalite:3.21.1"
 }
 
 protobuf {
     // Configure the protoc executable
     protoc {
-<<<<<<< HEAD
-        artifact = "com.google.protobuf:protoc:3.0.0"
-        generateProtoTasks {
-            all().each { task ->
-                task.builtins {
-                    remove java
-                    javanano {
-                        option "enum_style=c"
-                    }
-                }
-=======
-        artifact = "com.google.protobuf:protoc:${protobuf_version}${PROTO_ARCH_SUFFIX}"
-    }
-    plugins {
-        javalite {
-            // The codegen for lite comes as a separate artifact
-            artifact = "com.google.protobuf:protoc-gen-javalite:${protobuf_version}${PROTO_ARCH_SUFFIX}"
-        }
+        artifact = "com.google.protobuf:protoc:3.21.12"
     }
     generateProtoTasks {
         all().each { task ->
             task.builtins {
                 remove java
-            }
-            task.plugins {
-                javalite { }
->>>>>>> 313ca2b3
+                java {
+                    option "lite"
+                }
             }
         }
     }
